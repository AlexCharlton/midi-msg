mod controller_destination;
pub use controller_destination::*;
mod file_dump;
pub use file_dump::*;
mod file_reference;
pub use file_reference::*;
mod global_parameter;
pub use global_parameter::*;
mod key_based_instrument_control;
pub use key_based_instrument_control::*;
mod machine_control;
pub use machine_control::*;
mod notation;
pub use notation::*;
pub use sample_dump::*;
mod sample_dump;
pub use sample_dump::*;
mod show_control;
pub use show_control::*;
mod tuning;
pub use tuning::*;

use alloc::vec::Vec;
use alloc::format;

use super::general_midi::GeneralMidi;
use super::parse_error::*;
use super::time_code::*;
use super::util::*;
use super::ReceiverContext;


/// The bulk of the MIDI spec lives here, in "Universal System Exclusive" messages.
/// Also used for manufacturer-specific messages.
/// Used in [`MidiMsg`](crate::MidiMsg).
#[derive(Debug, Clone, PartialEq)]
pub enum SystemExclusiveMsg {
    /// An arbitrary set of 7-bit "bytes", the meaning of which must be derived from the
    /// message, the definition of which is determined by the given manufacturer.
    Commercial { id: ManufacturerID, data: Vec<u8> },
    /// Similar to `Commercial` but for use in non-commercial situations.
    NonCommercial { data: Vec<u8> },
    /// A diverse range of messages, for real-time applications.
    /// A message is targeted to the given `device`.
    UniversalRealTime {
        device: DeviceID,
        msg: UniversalRealTimeMsg,
    },
    /// A diverse range of messages, for non-real-time applications.
    /// A message is targeted to the given `device`.
    UniversalNonRealTime {
        device: DeviceID,
        msg: UniversalNonRealTimeMsg,
    },
}

impl SystemExclusiveMsg {
    pub(crate) fn extend_midi(&self, v: &mut Vec<u8>) {
        v.push(0xF0);
        match self {
            SystemExclusiveMsg::Commercial { id, data } => {
                id.extend_midi(v);
                data.iter().for_each(|d| v.push(to_u7(*d)));
            }
            SystemExclusiveMsg::NonCommercial { data } => {
                v.push(0x7D);
                data.iter().for_each(|d| v.push(to_u7(*d)));
            }
            SystemExclusiveMsg::UniversalRealTime { device, msg } => {
                v.push(0x7F);
                v.push(device.to_u8());
                msg.extend_midi(v);
            }
            SystemExclusiveMsg::UniversalNonRealTime { device, msg } => {
                let p = v.len();
                v.push(0x7E);
                v.push(device.to_u8());
                msg.extend_midi(v);
                if let UniversalNonRealTimeMsg::SampleDump(SampleDumpMsg::Packet { .. }) = msg {
                    let q = v.len();
                    v[q - 1] = checksum(&v[p..q - 1]);
                }
                if let UniversalNonRealTimeMsg::KeyBasedTuningDump(_) = msg {
                    let q = v.len();
                    v[q - 1] = checksum(&v[p..q - 1]);
                }
                if let UniversalNonRealTimeMsg::ScaleTuning1Byte(_) = msg {
                    let q = v.len();
                    v[q - 1] = checksum(&v[p..q - 1]);
                }
                if let UniversalNonRealTimeMsg::ScaleTuning2Byte(_) = msg {
                    let q = v.len();
                    v[q - 1] = checksum(&v[p..q - 1]);
                }
                if let UniversalNonRealTimeMsg::FileDump(FileDumpMsg::Packet { .. }) = msg {
                    let q = v.len();
                    v[q - 1] = checksum(&v[p..q - 1]);
                }
            }
        }
        v.push(0xF7);
    }

    fn sysex_bytes_from_midi(m: &[u8]) -> Result<&[u8], ParseError> {
        if m.first() != Some(&0xF0) {
            return Err(ParseError::Invalid(format!(
                "Undefined System Exclusive message: {:?}",
                m.first()
            )));
        }
        for (i, b) in m[1..].iter().enumerate() {
            if b == &0xF7 {
                return Ok(&m[1..i + 1]);
            }
            if b > &127 {
                return Err(ParseError::ByteOverflow);
            }
        }
        Err(ParseError::NoEndOfSystemExclusiveFlag)
    }

    pub(crate) fn from_midi(
        m: &[u8],
        ctx: &mut ReceiverContext,
    ) -> Result<(Self, usize), ParseError> {
        let m = Self::sysex_bytes_from_midi(m)?;
        match m.get(0) {
            Some(0x7D) => Ok((
                Self::NonCommercial {
                    data: m[1..].to_vec(),
                },
                m.len() + 2,
            )),
            Some(0x7E) => Ok((
                Self::UniversalNonRealTime {
                    device: DeviceID::from_midi(m)?,
                    msg: UniversalNonRealTimeMsg::from_midi(&m[2..])?,
                },
                m.len() + 2,
            )),
            Some(0x7F) => Ok((
                Self::UniversalRealTime {
                    device: DeviceID::from_midi(m)?,
                    msg: UniversalRealTimeMsg::from_midi(&m[2..], ctx)?,
                },
                m.len() + 2,
            )),
            Some(_) => {
                let (id, len) = ManufacturerID::from_midi(m)?;
                Ok((
                    Self::Commercial {
                        id,
                        data: m[len..].to_vec(),
                    },
                    m.len() + 2,
                ))
            }
            None => Err(crate::ParseError::UnexpectedEnd),
        }
    }
}

/// Two 7-bit "bytes", used to identify the manufacturer for [`SystemExclusiveMsg::Commercial`] messages.
/// See [the published list of IDs](https://www.midi.org/specifications-old/item/manufacturer-id-numbers).
///
/// If second byte is None, it is a one-byte ID.
/// The first byte in a one-byte ID may not be greater than 0x7C.
<<<<<<< HEAD
#[derive(Debug, Clone, Copy, PartialEq, Eq)]
pub struct ManufacturerID(u8, Option<u8>);
=======
#[derive(Debug, Clone, Copy, PartialEq)]
pub struct ManufacturerID(pub u8, pub Option<u8>);
>>>>>>> 6055e3f4

impl ManufacturerID {
    fn extend_midi(&self, v: &mut Vec<u8>) {
        if let Some(second) = self.1 {
            v.push(0x00);
            v.push(to_u7(self.0));
            v.push(to_u7(second));
        } else {
            v.push(self.0.min(0x7C))
        }
    }

    fn from_midi(m: &[u8]) -> Result<(Self, usize), ParseError> {
        let b1 = u7_from_midi(m)?;
        if b1 == 0x00 {
            let b2 = u7_from_midi(&m[1..])?;
            let b3 = u7_from_midi(&m[2..])?;
            Ok((Self(b2, Some(b3)), 3))
        } else {
            Ok((Self(b1, None), 1))
        }
    }
}

impl From<u8> for ManufacturerID {
    fn from(a: u8) -> Self {
        Self(a, None)
    }
}

impl From<(u8, u8)> for ManufacturerID {
    fn from((a, b): (u8, u8)) -> Self {
        Self(a, Some(b))
    }
}

/// The device ID being addressed, either a number between 0-126 or `AllCall` (all devices).
/// Used by [`SystemExclusiveMsg::UniversalNonRealTime`] and [`SystemExclusiveMsg::UniversalRealTime`].
#[derive(Debug, Clone, Copy, PartialEq, Eq)]
pub enum DeviceID {
    Device(u8),
    AllCall,
}

impl DeviceID {
    fn to_u8(&self) -> u8 {
        match self {
            Self::AllCall => 0x7F,
            Self::Device(x) => to_u7(*x),
        }
    }

    fn from_midi(m: &[u8]) -> Result<Self, ParseError> {
        let b = u7_from_midi(m)?;
        if b == 0x7F {
            Ok(Self::AllCall)
        } else {
            Ok(Self::Device(b))
        }
    }
}

/// A diverse range of messages for real-time applications. Used by [`SystemExclusiveMsg::UniversalRealTime`].
#[derive(Debug, Clone, PartialEq)]
pub enum UniversalRealTimeMsg {
    /// For use when a [`SystemCommonMsg::TimeCodeQuarterFrame`](crate::SystemCommonMsg::TimeCodeQuarterFrame1) is not appropriate:
    /// When rewinding, fast-forwarding, or otherwise locating and cueing, where sending quarter frame
    /// messages continuously would be excessive.
    TimeCodeFull(TimeCode),
    /// Provided for sending SMTPE "user bits", which are application specific.
    TimeCodeUserBits(UserBits),
    /// Used to control equipment for liver performances and installations.
    ShowControl(ShowControlMsg),
    /// Indicates that the next MIDI clock message is the first clock of a new measure.
    BarMarker(BarMarker),
    /// Indicates a change in time signature, effective immediately (or on the next MIDI clock).
    TimeSignature(TimeSignature),
    /// Indicates a change in time signature, effective upon receipt of the next `BarMarker` message.
    TimeSignatureDelayed(TimeSignature),
    /// Change the volume of all sound, from 0 (volume off) to 16383.
    MasterVolume(u16),
    /// Change the balance of all sound, from 0 (hard left) to 8192 (center) to 16383 (hard right).
    MasterBalance(u16),
    /// A value from -8192-8191, used like [`Parameter::FineTuning`](crate::Parameter::FineTuning), but affecting all channels.
    ///
    /// Defined in CA-025.
    MasterFineTuning(i16),
    /// A value from -64-63, used like [`Parameter::CoarseTuning`](crate::Parameter::CoarseTuning), but affecting all channels.
    ///
    /// Defined in CA-025.
    MasterCoarseTuning(i8),
    /// Used to control parameters on a device that affect all sound, e.g. a global reverb.
    GlobalParameterControl(GlobalParameterControl),
    /// Used to define a range of time points.
    TimeCodeCueing(TimeCodeCueingMsg),
    /// Used to control audio recording and production systems.
    MachineControlCommand(MachineControlCommandMsg),
    /// Responses to `MachineControlCommand`.
    MachineControlResponse(MachineControlResponseMsg),
    /// Immediately change the tuning of 1 or more notes.
    TuningNoteChange(TuningNoteChange),
    /// A set of 12 tunings across all octaves targeting a set of channels, to take effect immediately.
    ScaleTuning1Byte(ScaleTuning1Byte),
    /// A set of 12 high-res tunings across all octaves targeting a set of channels, to take effect immediately.
    ScaleTuning2Byte(ScaleTuning2Byte),
    /// Select the destination of a [`ChannelPressure`](crate::ChannelVoiceMsg::ChannelPressure) message.
    ChannelPressureControllerDestination(ControllerDestination),
    /// Select the destination of a [`PolyPressure`](crate::ChannelVoiceMsg::PolyPressure) message.
    PolyphonicKeyPressureControllerDestination(ControllerDestination),
    /// Select the destination of a [`ControlChange`](crate::ChannelVoiceMsg::ControlChange) message.
    ControlChangeControllerDestination(ControlChangeControllerDestination),
    /// Intended to act like Control Change messages, but targeted at an individual key for e.g. changing the release time for individual drum sounds.
    KeyBasedInstrumentControl(KeyBasedInstrumentControl),
}

impl UniversalRealTimeMsg {
    fn extend_midi(&self, v: &mut Vec<u8>) {
        match self {
            UniversalRealTimeMsg::TimeCodeFull(code) => {
                v.push(01);
                v.push(01);
                code.extend_midi(v);
            }
            UniversalRealTimeMsg::TimeCodeUserBits(user_bits) => {
                v.push(01);
                v.push(02);
                let [ub1, ub2, ub3, ub4, ub5, ub6, ub7, ub8, ub9] = user_bits.to_nibbles();
                v.extend_from_slice(&[ub1, ub2, ub3, ub4, ub5, ub6, ub7, ub8, ub9]);
            }
            UniversalRealTimeMsg::ShowControl(msg) => {
                v.push(02);
                msg.extend_midi(v);
            }
            UniversalRealTimeMsg::BarMarker(marker) => {
                v.push(03);
                v.push(01);
                marker.extend_midi(v);
            }
            UniversalRealTimeMsg::TimeSignature(signature) => {
                v.push(03);
                v.push(02);
                signature.extend_midi(v);
            }
            UniversalRealTimeMsg::TimeSignatureDelayed(signature) => {
                v.push(03);
                v.push(0x42);
                signature.extend_midi(v);
            }
            UniversalRealTimeMsg::MasterVolume(vol) => {
                v.push(04);
                v.push(01);
                push_u14(*vol, v);
            }
            UniversalRealTimeMsg::MasterBalance(bal) => {
                v.push(04);
                v.push(02);
                push_u14(*bal, v);
            }
            UniversalRealTimeMsg::MasterFineTuning(t) => {
                v.push(04);
                v.push(03);
                let [msb, lsb] = i_to_u14(*t);
                v.push(lsb);
                v.push(msb);
            }
            UniversalRealTimeMsg::MasterCoarseTuning(t) => {
                v.push(04);
                v.push(04);
                v.push(i_to_u7(*t));
            }
            UniversalRealTimeMsg::GlobalParameterControl(gp) => {
                v.push(04);
                v.push(05);
                gp.extend_midi(v);
            }
            UniversalRealTimeMsg::TimeCodeCueing(msg) => {
                v.push(05);
                msg.extend_midi(v);
            }
            UniversalRealTimeMsg::MachineControlCommand(msg) => {
                v.push(06);
                msg.extend_midi(v);
            }
            UniversalRealTimeMsg::MachineControlResponse(msg) => {
                v.push(07);
                msg.extend_midi(v);
            }
            UniversalRealTimeMsg::TuningNoteChange(note_change) => {
                v.push(08);
                v.push(if note_change.tuning_bank_num.is_some() {
                    07
                } else {
                    02
                });
                if let Some(bank_num) = note_change.tuning_bank_num {
                    v.push(to_u7(bank_num))
                }
                note_change.extend_midi(v);
            }
            UniversalRealTimeMsg::ScaleTuning1Byte(tuning) => {
                v.push(08);
                v.push(08);
                tuning.extend_midi(v);
            }
            UniversalRealTimeMsg::ScaleTuning2Byte(tuning) => {
                v.push(08);
                v.push(09);
                tuning.extend_midi(v);
            }
            UniversalRealTimeMsg::ChannelPressureControllerDestination(d) => {
                v.push(09);
                v.push(01);
                d.extend_midi(v);
            }
            UniversalRealTimeMsg::PolyphonicKeyPressureControllerDestination(d) => {
                v.push(09);
                v.push(02);
                d.extend_midi(v);
            }
            UniversalRealTimeMsg::ControlChangeControllerDestination(d) => {
                v.push(09);
                v.push(03);
                d.extend_midi(v);
            }
            UniversalRealTimeMsg::KeyBasedInstrumentControl(control) => {
                v.push(0x0A);
                v.push(01);
                control.extend_midi(v);
            }
        }
    }

    fn from_midi(m: &[u8], ctx: &mut ReceiverContext) -> Result<Self, ParseError> {
        if m.len() < 2 {
            return Err(crate::ParseError::UnexpectedEnd);
        }

        match (m[0], m[1]) {
            (01, 01) => {
                if m.len() > 6 {
                    Err(ParseError::Invalid(format!(
                        "Extra bytes after a UniversalRealTimeMsg::TimeCodeFull"
                    )))
                } else {
                    let time_code = TimeCode::from_midi(&m[2..])?;
                    ctx.time_code = time_code;
                    Ok(Self::TimeCodeFull(time_code))
                }
            }
            _ => Err(ParseError::Invalid(format!("TODO: Not implemented"))),
        }
    }
}

/// A diverse range of messages for non-real-time applications. Used by [`SystemExclusiveMsg::UniversalNonRealTime`].
#[derive(Debug, Clone, PartialEq)]
pub enum UniversalNonRealTimeMsg {
    /// Used to transmit sampler data.
    SampleDump(SampleDumpMsg),
    /// Additional ways/features for transmitting sampler data per CA-019.
    ExtendedSampleDump(ExtendedSampleDumpMsg),
    /// Used to define a range of time points per MMA0001.
    TimeCodeCueingSetup(TimeCodeCueingSetupMsg),
    /// Request that the targeted device identify itself.
    IdentityRequest,
    /// The response to an `IdentityRequest`.
    IdentityReply(IdentityReply),
    /// Used to transmit general file data.
    FileDump(FileDumpMsg),
    /// Request a tuning bulk dump for the provided
    /// tuning program number, 0-127, and optional tuning bank number, 0-127
    TuningBulkDumpRequest(u8, Option<u8>),
    /// A "key based" tuning dump, with one tuning for every key.
    KeyBasedTuningDump(KeyBasedTuningDump),
    /// A "1 byte scale" tuning dump, with 12 tunings applied across all octaves.
    ScaleTuningDump1Byte(ScaleTuningDump1Byte),
    /// A "2 byte scale" tuning dump, with 12 tunings applied across all octaves.
    /// Like `ScaleTuningDump1Byte` but higher resolution.
    ScaleTuningDump2Byte(ScaleTuningDump2Byte),
    /// Change the tuning of 1 or more notes for the next sounding of those notes.
    TuningNoteChange(TuningNoteChange),
    /// Similar to `ScaleTuningDump1Byte`, but targets a channel, to take effect the next time a note is sounded.
    ScaleTuning1Byte(ScaleTuning1Byte),
    /// Similar to `ScaleTuningDump2Byte`, but targets a channel, to take effect the next time a note is sounded.
    ScaleTuning2Byte(ScaleTuning2Byte),
    /// Turn on or off General MIDI 1 or 2.
    GeneralMidi(GeneralMidi),
    /// Messages for accessing files on a shared network or filesystem.
    FileReference(FileReferenceMsg),
    /// Used by both `SampleDump` and `FileDump` to indicate all packets have been sent.
    EOF,
    /// Used by both `SampleDump` and `FileDump` from the receiver to request that the sender
    /// does not send any more packets until an `ACK` or `NAK` is sent.
    Wait,
    /// Used to abort an ongoing `SampleDump` or `FileDump`.
    Cancel,
    /// Used by both `SampleDump` and `FileDump` from the receiver to indicate that it did not
    /// receive the last packet correctly.
    NAK(u8),
    /// Used by both `SampleDump` and `FileDump` from the receiver to indicate that it
    /// received the last packet correctly.
    ACK(u8),
}

impl UniversalNonRealTimeMsg {
    fn extend_midi(&self, v: &mut Vec<u8>) {
        match self {
            UniversalNonRealTimeMsg::SampleDump(msg) => {
                match msg {
                    SampleDumpMsg::Header { .. } => v.push(01),
                    SampleDumpMsg::Packet { .. } => v.push(02),
                    SampleDumpMsg::Request { .. } => v.push(03),
                    SampleDumpMsg::LoopPointTransmission { .. } => {
                        v.push(05);
                        v.push(01);
                    }
                    SampleDumpMsg::LoopPointsRequest { .. } => {
                        v.push(05);
                        v.push(02);
                    }
                }
                msg.extend_midi(v);
            }
            UniversalNonRealTimeMsg::ExtendedSampleDump(msg) => {
                v.push(05);
                match msg {
                    ExtendedSampleDumpMsg::SampleName { .. } => v.push(03),
                    ExtendedSampleDumpMsg::SampleNameRequest { .. } => v.push(04),
                    ExtendedSampleDumpMsg::Header { .. } => v.push(05),
                    ExtendedSampleDumpMsg::LoopPointTransmission { .. } => v.push(06),
                    ExtendedSampleDumpMsg::LoopPointsRequest { .. } => v.push(07),
                }
                msg.extend_midi(v);
            }
            UniversalNonRealTimeMsg::TimeCodeCueingSetup(msg) => {
                v.push(04);
                msg.extend_midi(v);
            }
            UniversalNonRealTimeMsg::IdentityRequest => {
                v.push(06);
                v.push(01);
            }
            UniversalNonRealTimeMsg::IdentityReply(identity) => {
                v.push(06);
                v.push(02);
                identity.extend_midi(v);
            }
            UniversalNonRealTimeMsg::FileDump(msg) => {
                v.push(07);
                msg.extend_midi(v);
            }
            UniversalNonRealTimeMsg::TuningBulkDumpRequest(program_num, bank_num) => {
                v.push(08);
                v.push(if bank_num.is_some() { 03 } else { 00 });
                if let Some(bank_num) = bank_num {
                    v.push(to_u7(*bank_num))
                }
                v.push(to_u7(*program_num));
            }
            UniversalNonRealTimeMsg::KeyBasedTuningDump(tuning) => {
                v.push(08);
                v.push(if tuning.tuning_bank_num.is_some() {
                    04
                } else {
                    01
                });
                tuning.extend_midi(v);
            }
            UniversalNonRealTimeMsg::ScaleTuningDump1Byte(tuning) => {
                v.push(08);
                v.push(05);
                tuning.extend_midi(v);
            }
            UniversalNonRealTimeMsg::ScaleTuningDump2Byte(tuning) => {
                v.push(08);
                v.push(06);
                tuning.extend_midi(v);
            }
            UniversalNonRealTimeMsg::TuningNoteChange(tuning) => {
                v.push(08);
                v.push(07);
                if let Some(bank_num) = tuning.tuning_bank_num {
                    v.push(to_u7(bank_num))
                } else {
                    v.push(0); // Fallback to Bank 0
                }
                tuning.extend_midi(v);
            }
            UniversalNonRealTimeMsg::ScaleTuning1Byte(tuning) => {
                v.push(08);
                v.push(08);
                tuning.extend_midi(v);
            }
            UniversalNonRealTimeMsg::ScaleTuning2Byte(tuning) => {
                v.push(08);
                v.push(09);
                tuning.extend_midi(v);
            }
            UniversalNonRealTimeMsg::GeneralMidi(gm) => {
                v.push(09);
                v.push(*gm as u8);
            }
            UniversalNonRealTimeMsg::FileReference(msg) => {
                v.push(0x0B);
                match msg {
                    FileReferenceMsg::Open { .. } => v.push(01),
                    FileReferenceMsg::SelectContents { .. } => v.push(02),
                    FileReferenceMsg::OpenSelectContents { .. } => v.push(03),
                    FileReferenceMsg::Close { .. } => v.push(04),
                }
                msg.extend_midi(v);
            }

            UniversalNonRealTimeMsg::EOF => {
                v.push(0x7B);
                v.push(00);
            }
            UniversalNonRealTimeMsg::Wait => {
                v.push(0x7C);
                v.push(00);
            }
            UniversalNonRealTimeMsg::Cancel => {
                v.push(0x7D);
                v.push(00);
            }
            UniversalNonRealTimeMsg::NAK(packet_num) => {
                v.push(0x7E);
                v.push(to_u7(*packet_num));
            }
            UniversalNonRealTimeMsg::ACK(packet_num) => {
                v.push(0x7F);
                v.push(to_u7(*packet_num));
            }
        }
    }

    fn from_midi(m: &[u8]) -> Result<Self, ParseError> {
        if m.len() < 2 {
            return Err(crate::ParseError::UnexpectedEnd);
        }

        match (m[0], m[1]) {
            _ => Err(ParseError::Invalid(format!("TODO: Not implemented"))),
        }
    }
}

/// A response to [`UniversalNonRealTimeMsg::IdentityRequest`], meant to indicate the type of device
/// that this message is sent from.
/// Used by [`UniversalNonRealTimeMsg::IdentityReply`].
#[derive(Debug, Copy, Clone, PartialEq, Eq)]
pub struct IdentityReply {
    pub id: ManufacturerID,
    pub family: u16,
    pub family_member: u16,
    /// Four values, 0-127, sent in order provided
    pub software_revision: (u8, u8, u8, u8),
}

impl IdentityReply {
    fn extend_midi(&self, v: &mut Vec<u8>) {
        self.id.extend_midi(v);
        push_u14(self.family, v);
        push_u14(self.family_member, v);
        v.push(to_u7(self.software_revision.0));
        v.push(to_u7(self.software_revision.1));
        v.push(to_u7(self.software_revision.2));
        v.push(to_u7(self.software_revision.3));
    }
}

#[cfg(test)]
mod tests {
    use super::super::*;
    use alloc::vec;

    #[test]
    fn serialize_system_exclusive_msg() {
        assert_eq!(
            MidiMsg::SystemExclusive {
                msg: SystemExclusiveMsg::Commercial {
                    id: 1.into(),
                    data: vec![0xff, 0x77, 0x00]
                }
            }
            .to_midi(),
            vec![0xF0, 0x01, 0x7F, 0x77, 0x00, 0xF7]
        );

        assert_eq!(
            MidiMsg::SystemExclusive {
                msg: SystemExclusiveMsg::Commercial {
                    id: (1, 3).into(),
                    data: vec![0xff, 0x77, 0x00]
                }
            }
            .to_midi(),
            vec![0xF0, 0x00, 0x01, 0x03, 0x7F, 0x77, 0x00, 0xF7]
        );

        assert_eq!(
            MidiMsg::SystemExclusive {
                msg: SystemExclusiveMsg::NonCommercial {
                    data: vec![0xff, 0x77, 0x00]
                }
            }
            .to_midi(),
            vec![0xF0, 0x7D, 0x7F, 0x77, 0x00, 0xF7]
        );

        assert_eq!(
            MidiMsg::SystemExclusive {
                msg: SystemExclusiveMsg::UniversalNonRealTime {
                    device: DeviceID::AllCall,
                    msg: UniversalNonRealTimeMsg::EOF
                }
            }
            .to_midi(),
            vec![0xF0, 0x7E, 0x7F, 0x7B, 0x00, 0xF7]
        );

        assert_eq!(
            MidiMsg::SystemExclusive {
                msg: SystemExclusiveMsg::UniversalRealTime {
                    device: DeviceID::Device(3),
                    msg: UniversalRealTimeMsg::MasterVolume(1000)
                }
            }
            .to_midi(),
            vec![0xF0, 0x7F, 0x03, 0x04, 0x01, 0x68, 0x07, 0xF7]
        );
    }

    #[test]
    fn deserialize_system_exclusive_msg() {
        let mut ctx = ReceiverContext::new();

        test_serialization(
            MidiMsg::SystemExclusive {
                msg: SystemExclusiveMsg::Commercial {
                    id: 1.into(),
                    data: vec![0x7f, 0x77, 0x00],
                },
            },
            &mut ctx,
        );

        test_serialization(
            MidiMsg::SystemExclusive {
                msg: SystemExclusiveMsg::Commercial {
                    id: (1, 3).into(),
                    data: vec![0x7f, 0x77, 0x00],
                },
            },
            &mut ctx,
        );

        test_serialization(
            MidiMsg::SystemExclusive {
                msg: SystemExclusiveMsg::NonCommercial {
                    data: vec![0x7f, 0x77, 0x00],
                },
            },
            &mut ctx,
        );

        test_serialization(
            MidiMsg::SystemExclusive {
                msg: SystemExclusiveMsg::UniversalRealTime {
                    device: DeviceID::AllCall,
                    msg: UniversalRealTimeMsg::TimeCodeFull(TimeCode {
                        frames: 29,
                        seconds: 58,
                        minutes: 20,
                        hours: 23,
                        code_type: TimeCodeType::DF30,
                    }),
                },
            },
            &mut ctx,
        );

        assert_eq!(
            ctx.time_code,
            TimeCode {
                frames: 29,
                seconds: 58,
                minutes: 20,
                hours: 23,
                code_type: TimeCodeType::DF30,
            }
        );
    }
}<|MERGE_RESOLUTION|>--- conflicted
+++ resolved
@@ -165,13 +165,8 @@
 ///
 /// If second byte is None, it is a one-byte ID.
 /// The first byte in a one-byte ID may not be greater than 0x7C.
-<<<<<<< HEAD
 #[derive(Debug, Clone, Copy, PartialEq, Eq)]
-pub struct ManufacturerID(u8, Option<u8>);
-=======
-#[derive(Debug, Clone, Copy, PartialEq)]
 pub struct ManufacturerID(pub u8, pub Option<u8>);
->>>>>>> 6055e3f4
 
 impl ManufacturerID {
     fn extend_midi(&self, v: &mut Vec<u8>) {
